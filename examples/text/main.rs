extern crate sludge as sloodge;

use {
    sloodge::{
        assets::{DefaultCache, Key},
        conf::Conf,
        event::EventHandler,
        filesystem::Filesystem,
        graphics::text::*,
        graphics::*,
        prelude::*,
    },
    std::{env, path::PathBuf},
};

mod sludge {
    pub use sludge::sludge::*;
}

struct MainState {
    space: Space,
    text: Text,
}

impl MainState {
    pub fn new(gfx: Graphics) -> Result<MainState> {
        let global = {
            let mut resources = OwnedResources::new();

            let mut fs = Filesystem::new("text-example", "Maxim Veligan, Sean Leffler")?;
            if let Ok(manifest_dir) = env::var("CARGO_MANIFEST_DIR") {
                let mut path = PathBuf::from(manifest_dir);
                path.push("resources");
                log::info!("Adding resource path {}", path.display());
                fs.mount(&path, true);
            }

            resources.insert(fs);
            resources.insert(gfx);

            SharedResources::from(resources)
        };

        let space = Space::with_global_resources(global)?;
        space
            .resources()
            .borrow_mut()
            .insert(DefaultCache::new(space.resources().clone()));

        let font_atlas_key = Key::from_structured(&FontAtlasKey::new(
            "/font.ttf",
            20,
            CharacterListType::AsciiSubset,
        ))?;
<<<<<<< HEAD
        let atlas = space
            .fetch_mut::<DefaultCache>()
            .get::<FontAtlas>(&font_atlas_key)?;
        let mut text_layout = TextLayout::new(atlas.load().clone());
        text_layout.push_str("Hello world!", std::iter::repeat(Color::WHITE));
        text_layout.push_str(" Goodbye world!", std::iter::repeat(Color::WHITE));
        let text = text_layout.apply_layout(&mut *space.fetch_mut());
=======
        let (cache, gfx) = space.fetch::<(DefaultCache, Graphics)>()?;
        let atlas = cache.borrow().get::<FontAtlas>(&font_atlas_key)?;
        let mut text = Text::from_cached(&mut *gfx.borrow_mut(), atlas);
        text.set_text("Hello World!", Color::GREEN);
>>>>>>> 0a9cf3ca

        Ok(MainState { space, text })
    }
}

impl EventHandler for MainState {
    type Args = ();

    fn init(ctx: Graphics, _: ()) -> Result<Self> {
        Self::new(ctx)
    }

    fn update(&mut self) -> Result<()> {
        Ok(())
    }

    fn draw(&mut self) -> Result<()> {
        let Self { space, text } = self;
        let graphics = space.fetch_one::<Graphics>()?;
        let gfx = &mut *graphics.borrow_mut();

        gfx.set_projection(Orthographic3::new(0., 1280., 960., 0., -1., 1.));
        gfx.begin_default_pass(PassAction::default());
        gfx.apply_default_pipeline();
        gfx.apply_transforms();
        gfx.draw(
            text,
            InstanceParam::new()
                .translate2(Vector2::new(540., 480.))
                .scale2(Vector2::repeat(2.)),
        );
        gfx.end_pass();
        gfx.commit_frame();
        Ok(())
    }
}

fn main() -> Result<()> {
    sloodge::event::run::<MainState>(
        Conf {
            window_title: "Hello world!".to_string(),
            window_width: 320 * 4,
            window_height: 240 * 4,
            ..Conf::default()
        },
        (),
    );

    Ok(())
}<|MERGE_RESOLUTION|>--- conflicted
+++ resolved
@@ -52,21 +52,11 @@
             20,
             CharacterListType::AsciiSubset,
         ))?;
-<<<<<<< HEAD
-        let atlas = space
-            .fetch_mut::<DefaultCache>()
-            .get::<FontAtlas>(&font_atlas_key)?;
-        let mut text_layout = TextLayout::new(atlas.load().clone());
-        text_layout.push_str("Hello world!", std::iter::repeat(Color::WHITE));
-        text_layout.push_str(" Goodbye world!", std::iter::repeat(Color::WHITE));
-        let text = text_layout.apply_layout(&mut *space.fetch_mut());
-=======
         let (cache, gfx) = space.fetch::<(DefaultCache, Graphics)>()?;
         let atlas = cache.borrow().get::<FontAtlas>(&font_atlas_key)?;
-        let mut text = Text::from_cached(&mut *gfx.borrow_mut(), atlas);
-        text.set_text("Hello World!", Color::GREEN);
->>>>>>> 0a9cf3ca
-
+        let mut text_layout = TextLayout::new(atlas.load().clone());
+        text_layout.push_str("Hello World!", std::iter::repeat(Color::GREEN));
+        let text = text_layout.apply_layout(&mut *gfx.borrow_mut());
         Ok(MainState { space, text })
     }
 }
